--- conflicted
+++ resolved
@@ -24,10 +24,7 @@
     dataModel: t.Optional[gws.common.model.Config]  #: table data model
     widths: t.Optional[t.List[int]]  #: column widths, 0 to exclude
     withFilter: t.Optional[bool]  #: use filter boxes
-<<<<<<< HEAD
-=======
     disableAddButton: t.Optional[bool]  #: disable the 'add' button
->>>>>>> 4e8c464a
 
 
 class Config(t.WithTypeAndAccess):
@@ -42,11 +39,7 @@
     title: str
 
 
-<<<<<<< HEAD
-class GetTablesRepsponse(t.Response):
-=======
 class GetTablesResponse(t.Response):
->>>>>>> 4e8c464a
     tables: t.List[TableProps]
 
 
@@ -61,11 +54,8 @@
     records: t.List[t.Any]
     widths: t.Optional[t.List[int]]
     withFilter: bool
-<<<<<<< HEAD
-=======
     withAdd: bool
     withDelete: bool
->>>>>>> 4e8c464a
 
 
 class SaveDataParams(t.Params):
@@ -112,19 +102,12 @@
                 sort=p.sort or table.key_column,
                 widths=p.widths or [],
                 with_filter=bool(p.withFilter),
-<<<<<<< HEAD
-            ))
-
-    def api_get_tables(self, req: t.IRequest, p: t.Params) -> GetTablesRepsponse:
-        return GetTablesRepsponse(
-=======
                 with_add=not bool(p.disableAddButton),
                 with_delete=False,
             ))
 
     def api_get_tables(self, req: t.IRequest, p: t.Params) -> GetTablesResponse:
         return GetTablesResponse(
->>>>>>> 4e8c464a
             tables=[t.Props(
                 uid=tbl.uid,
                 title=tbl.title,
@@ -160,11 +143,8 @@
             records=records,
             widths=tbl.widths or None,
             withFilter=tbl.with_filter,
-<<<<<<< HEAD
-=======
             withAdd=tbl.with_add,
             withDelete=tbl.with_delete,
->>>>>>> 4e8c464a
         )
 
     def api_save_data(self, req: t.IRequest, p: SaveDataParams) -> SaveDataResponse:
@@ -192,13 +172,10 @@
             else:
                 ins_features.append(f)
 
-<<<<<<< HEAD
-=======
         if ins_features and not tbl.with_add:
             # @TODO: this must be done in the dataModel
             raise gws.web.error.Forbidden()
 
->>>>>>> 4e8c464a
         if upd_features:
             self.db.edit_operation('update', tbl.table, upd_features)
         if ins_features:
