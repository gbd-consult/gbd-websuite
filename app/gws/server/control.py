--- conflicted
+++ resolved
@@ -41,12 +41,7 @@
 def start(config_path=None):
     stop()
 
-<<<<<<< HEAD
-    root = configure(config_path)
-    gws.tools.date.set_system_time_zone(root.var('server.timeZone'))
-=======
     root = configure(config_path, is_starting=True)
->>>>>>> 4e8c464a
 
     for p in gws.tools.os2.find_files(gws.SERVER_DIR, '.*'):
         gws.tools.os2.unlink(p)
