--- conflicted
+++ resolved
@@ -35,13 +35,12 @@
     return to_iso(now())
 
 
-<<<<<<< HEAD
+def from_timestamp(ts):
+    return datetime.datetime.fromtimestamp(ts)
+
+
 def utime():
     return time.time()
-=======
-def from_timestamp(ts):
-    return datetime.datetime.fromtimestamp(ts)
->>>>>>> 22710d10
 
 
 class DateFormatter:
